--- conflicted
+++ resolved
@@ -103,11 +103,8 @@
 Alexandra De L'Armour,Alexandra DeL'Armour,Alexandra De L'armour,Alexandra De Larmour
 Alexandra Murphy-Jelley,Alexandra Murphy Jelley
 Alexandre Pelletier,Alexandre Pellletier,Alexand Pelletier
-<<<<<<< HEAD
 Alexey Kuzmin,Aleksey Kuzmin
-=======
 Alexey Sivokon,Alexei Sivokon,Aleyey Sivokon
->>>>>>> 4010644b
 Alexis Guzmán,Alexis Guzman
 Alf-Ivar Hellerud,Alf Ivar Hellerud
 Ali Al Lami,Ali Al-Lami
@@ -2488,16 +2485,12 @@
 Sen-Shan Lin,Sen Shan Lin
 Serge Brière,Serge Briere
 Sergey Chizhikov,Sergei Chizhikov
-<<<<<<< HEAD
-Sergey Gladkikh,Gladkikh Sergey
-=======
 Sergey Fedosienko,Sergei Fedosienko
 Sergey Gladkikh,Gladkikh Sergey
 Sergey Mor,Sergei Mor,Sergeiy Mor
 Sergey Semenets,Sergy Semenets
 Sergey Trubitsin,Sergei Trubitsin
 Sergey Yakovlev,Sergei Yakovlev
->>>>>>> 4010644b
 Sérgio Alves,Sergio Alves
 Sergiy Derevyaga,Sergiy Derev'Yaga
 Sergy Shadyun,Sergey Shadyun
