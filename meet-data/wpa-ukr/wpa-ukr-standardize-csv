--- conflicted
+++ resolved
@@ -46,12 +46,7 @@
             sheet = []
             sheetlist.append(sheet)
             sheet.append(line)
-<<<<<<< HEAD
-        elif any(event in ''.join(line[0]).lower() for event in event_types) and ii >start_ii+6 :
-            print(line)
-=======
         elif any(event in ''.join(line[0]).lower() for event in event_types) and not any(event in''.join(line[0]).lower()for event in exclude_text) and ii >start_ii+6 :
->>>>>>> 00b99c3d
             if len(sheet) <3 or not any(is_header(test_line) for test_line in sheet): #Then this is the event listing for an exisiting sheet, Replace the title with it
                 sheet[0][0]='Sheet : '+''.join(line[0]).lower()
             else: #Start a new sheet
@@ -215,11 +210,7 @@
             fieldnames.append('BirthDate')
         elif any(check_str in text for check_str in ['власна вага','вес','pw','weight','вл вага']): #Bodyweight
             fieldnames.append('BodyweightKg')
-<<<<<<< HEAD
-        elif any(check_str in text for check_str in ['сума по коеф','абсолют','coef','kоеф','best','absolut']): #Wilks
-=======
-        elif any(check_str in text.lower() for check_str in ['сума по коеф','абсолют','coef','коеф','best','absolut']): #Wilks
->>>>>>> 00b99c3d
+        elif any(check_str in text for check_str in ['сума по коеф','абсолют','coef','коеф','best','absolut']): #Wilks
             fieldnames.append('IGNORE')
         elif text in ['виконаний норматив','викон норматив','вик норматив впа україна']: #Some kind of points?
             fieldnames.append('IGNORE')
@@ -227,13 +218,9 @@
             fieldnames.append('Country')
         elif any(check_str in text for check_str in ['звание','rank','звання','class','classif']): #Rank
             fieldnames.append('IGNORE')
-        elif text in ['тренера','coach','coaches','тренер','тренери','розряд']: #Coach
-            fieldnames.append('IGNORE')
-<<<<<<< HEAD
         elif text == 'best of the best':
-=======
-        elif text.lower() in ['тренера','coach','coaches','тренер','тренери','країна']: #Coach
->>>>>>> 00b99c3d
+            fieldnames.append('IGNORE')
+        elif text in ['тренера','coach','coaches','тренер','тренери','країна']: #Coach
             fieldnames.append('IGNORE')
         elif text == 'вікова категорія':
             fieldnames.append('Division')
@@ -259,12 +246,7 @@
             elif header[i+3].lower() in ['присед 4','sq 4','squat 4','присід 4']:
                 fieldnames.append('Squat4Kg')
                 [next(iterable) for x in range(3)]
-
-<<<<<<< HEAD
-        elif text in ['жим 1','bp 1','benchpress 1','BP1']:
-=======
-        elif text.lower() in ['жим 1','bp 1','benchpress 1','bp1']:
->>>>>>> 00b99c3d
+        elif text in ['жим 1','bp 1','benchpress 1','bp1']:
             assert header[i+1].lower() in ['жим 2','bp 2','benchpress 2','bp2']
             assert header[i+2].lower() in ['жим 3','bp 3','benchpress 3','bp3']
             fieldnames.append('Bench1Kg')
