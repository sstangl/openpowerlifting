--- conflicted
+++ resolved
@@ -22,98 +22,32 @@
       <div id="controls-left">
         <input type="checkbox" id="raw" checked="true" />
         <label for="raw"><span></span>Raw</label>
+
         <input type="checkbox" id="wraps" checked="true" />
         <label for="wraps"><span></span>Wraps</label>
+
         <input type="checkbox" id="single" />
         <label for="single"><span></span>Single</label>
+
         <input type="checkbox" id="multi" />
         <label for="multi"><span></span>Multi</label>
-        <select id="weightclass">
-          <option value="all" selected>All Classes</option>
-          <option value="-44">-44</option>
-          <option value="-48">-48</option>
-          <option value="-52">-52</option>
-          <option value="-56">-56</option>
-          <option value="-60">-60</option>
-          <option value="-67.5">-67.5</option>
-          <option value="-75">-75</option>
-          <option value="-82.5">-82.5</option>
-          <option value="-90">-90</option>
-          <option value="90+">90+</option>
-          <option value="-100">-100</option>
-          <option value="-110">-110</option>
-          <option value="-125">-125</option>
-          <option value="-140">-140</option>
-          <option value="140+">140+</option>
-        </select>
-        <select id="fedselect">
-          <option value="all" selected>All Feds</option>
-          <option value="tested">All Drug-Tested Feds</option>
-          <optgroup label="United States">
-            <option value="RPS">RPS</option>
-            <option value="RUPC">RUPC</option>
-            <option value="SPF">SPF (Help Needed!)</option>
-            <option value="UPA">UPA (Incomplete)</option>
-            <option value="USAPL">USAPL (2014+)</option>
-            <option value="USPA">USPA</option>
-            <option value="USPF">USPF (Incomplete)</option>
-            <option value="XPC">XPC</option>
-          </optgroup>
-          <optgroup label="Australia">
-            <option value="GPC">GPC (Incomplete)</option>
-            <option value="PA">PA (2015+)</option>
-            <option value="ProRaw">ProRaw (Incomplete)</option>
-          </optgroup>
-          <optgroup label="Canada">
-            <option value="CPL">CPL</option>
-          </optgroup>
-          <optgroup label="Finland">
-            <option value="FPO">FPO (Incomplete)</option>
-          </optgroup>
-          <optgroup label="Russia">
-            <option value="SCT">Super-Cup of Titans</option>
-          </optgroup>
-        </select>
+
+        #include templates/weightclass.frag
+        #include templates/fedselect.frag
+
         <input type="checkbox" id="men" checked="true">
         <label for="men"><span></span>Men</label>
+
         <input type="checkbox" id="women" checked="true">
         <label for="women"><span></span>Women</label>
+
         <select id="weighttype">
           <option value="lb">lbs</option>
           <option value="kg">kg</option>
         </select>
       </div>
-<<<<<<< HEAD
-      <div id ="controls-right">
-      <input type="checkbox" id="raw" checked="true"/>
-      <label for="raw"><span></span>Raw</label>
-
-      <input type="checkbox" id="wraps" checked="true"/>
-      <label for="wraps"><span></span>Wraps</label>
-
-      <input type="checkbox" id="single"/>
-      <label for="single"><span></span>Single</label>
-
-      <input type="checkbox" id="multi"/>
-      <label for="multi"><span></span>Multi</label>
-
-#include templates/weightclass.frag
-#include templates/fedselect.frag
-
-      <input type="checkbox" id="men" checked="true">
-      <label for="men"><span></span>Men</label>
-
-      <input type="checkbox" id="women" checked="true">
-      <label for="women"><span></span>Women</label>
-
-      <select id="weighttype">
-        <option value="lb">lbs</option>
-        <option value="kg">kg</option>
-      </select>
-=======
       <div id="controls-right">
         #include templates/search.frag
->>>>>>> 43d591f0
       </div>
     </div>
     <div id="theGrid"></div>
